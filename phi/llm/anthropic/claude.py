--- conflicted
+++ resolved
@@ -179,28 +179,12 @@
 
         # -*- Parse response
         response_content: str = ""
-<<<<<<< HEAD
-        response_block: Optional[Union[TextBlock, ToolUseBlock]] = None
-        response_content = response.content[0]  # type: ignore
-
-        if response.content:
-            response_block = response.content[0]
-
-        if response_block is not None:
-            if isinstance(response_block, TextBlock):
-                response_content = response_block.text
-            elif isinstance(response_block, ToolUseBlock):
-                tool_block_input = response_block.input
-                if tool_block_input and isinstance(tool_block_input, dict):
-                    response_content = tool_block_input.get("query", "")
-=======
         response_block: Union[TextBlock, ToolUseBlock] = response.content[0]
         if isinstance(response_block, TextBlock):
             response_content = response_block.text
         elif isinstance(response_block, ToolUseBlock):
             tool_block = cast(dict[str, Any], response_block.input)
             response_content = tool_block.get("query", "")
->>>>>>> 3cd615c6
 
         # -*- Create assistant message
         assistant_message = Message(
