--- conflicted
+++ resolved
@@ -41,9 +41,6 @@
 # ignore tmp dirs
 scratch
 junk
-<<<<<<< HEAD
-=======
 tmp
->>>>>>> 14d66804
 
 .ipynb_checkpoints